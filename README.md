<<<<<<< HEAD
Make sure the data/ folder is organized as below:

```
data
├── gta
│   ├── images
│   ├── labels
├── cityscapes
│   ├── gtFine
│   │   ├── test
│   │   ├── train
│   │   ├── val
│   ├── leftImg8bit
│   │   ├── test
│   │   ├── train
│   │   ├── val
├── synthia
│   ├── Depth
│   ├── GT
│   │   ├── COLOR
│   │   ├── LABELS
│   ├── RGB
```
=======
# PMFormer: Patch-Mix Transformer for Domain-Adaptive Semantic Segmentation

## Get Started

Please see [Overview](docs/en/overview.md) for the general introduction of MMSegmentation.

## Setup Datasets

Download [synthia (2).zip](https://sutdapac-my.sharepoint.com/:u:/g/personal/benjamin_luo_mymail_sutd_edu_sg/EXzLQluN-UVFstjYHwxlrQIBTyJFVTfIJi6jn_KYgC1wZw?e=Ljzimz) from onedrive as well as the stock cityscapes datasets and make sure both datasets are in data/

OR

If you have the stock SYNTHIA_RAND_CITYSCAPES dataset in data/, run the following scripts for conversion:
>>>>>>> 43599299

Splitting dataset into train-test-val splits ```python tools/dataset_converters/synthia_arrange.py data/synthia/```

Formating Synthia Images to be consistent with Cityscapes ones ```python tools/dataset_converters/synthia_label.py data/synthia/GT```

The final folder structure should look like this:
```none
DAFormer
├── ...
├── data
│   ├── cityscapes
│   │   ├── leftImg8bit
│   │   │   ├── train
│   │   │   ├── val
│   │   ├── gtFine
│   │   │   ├── train
│   │   │   ├── val
│   ├── gta
│   │   ├── images
│   │   ├── labels
│   ├── synthia
│   │   ├── RGB
│   │   ├── GT
│   │   │   ├── LABELS
├── ...
```


## Training PMTrans

```bash
python tools/train.py configs/segformer/pmtrans_mit-b0_8xb1-40k_synthia2cityscapes-256x256.py
```
```
Note: You can also replace b0 with desired model size (b1, b2, b3, b4, b5)
```


## Testing PMTrans

```bash
python tools/test.py configs/segformer/pmtrans_mit-b0_8xb1-40k_synthia2cityscapes-256x256.py work_dirs/pmtrans_mit-b0_8xb1-40k_synthia2cityscapes-256x256/iter_[iteration].pth --show
```<|MERGE_RESOLUTION|>--- conflicted
+++ resolved
@@ -1,28 +1,3 @@
-<<<<<<< HEAD
-Make sure the data/ folder is organized as below:
-
-```
-data
-├── gta
-│   ├── images
-│   ├── labels
-├── cityscapes
-│   ├── gtFine
-│   │   ├── test
-│   │   ├── train
-│   │   ├── val
-│   ├── leftImg8bit
-│   │   ├── test
-│   │   ├── train
-│   │   ├── val
-├── synthia
-│   ├── Depth
-│   ├── GT
-│   │   ├── COLOR
-│   │   ├── LABELS
-│   ├── RGB
-```
-=======
 # PMFormer: Patch-Mix Transformer for Domain-Adaptive Semantic Segmentation
 
 ## Get Started
@@ -36,11 +11,10 @@
 OR
 
 If you have the stock SYNTHIA_RAND_CITYSCAPES dataset in data/, run the following scripts for conversion:
->>>>>>> 43599299
 
-Splitting dataset into train-test-val splits ```python tools/dataset_converters/synthia_arrange.py data/synthia/```
+Splitting Synthia dataset into train-test-val splits ```python tools/dataset_converters/synthia_arrange.py data/synthia/```
 
-Formating Synthia Images to be consistent with Cityscapes ones ```python tools/dataset_converters/synthia_label.py data/synthia/GT```
+Formating Synthia Images to be consistent with Cityscapes ones ```python tools/dataset_converters/synthia_2_cityscape.py data/synthia/GT```
 
 The final folder structure should look like this:
 ```none
